"""DICOM structured reporting content item value types."""
import datetime
<<<<<<< HEAD
from copy import deepcopy
from typing import Any, List, Optional, Sequence, Tuple, Union
=======
from typing import Any, List, Optional, Sequence, Union
import warnings
>>>>>>> 8fa057ba

import numpy as np
from pydicom.dataset import Dataset
from pydicom.sequence import Sequence as DataElementSequence
from pydicom.sr.coding import Code
from pydicom.valuerep import DA, TM, DT, PersonName

from highdicom.sr.coding import CodedConcept
from highdicom.sr.enum import (
    GraphicTypeValues,
    GraphicTypeValues3D,
    PixelOriginInterpretationValues,
    RelationshipTypeValues,
    TemporalRangeTypeValues,
    ValueTypeValues,
)
<<<<<<< HEAD
from highdicom.uid import UID


def _assert_value_type(
    dataset: Dataset,
    value_type: ValueTypeValues
) -> None:
    """Check whether dataset contains required attributes for a value type.

    Parameters
    ----------
    dataset: pydicom.dataset.Dataset
        Dataset representing an SR Content Item
    value_type: highdicom.sr.enum.ValueTypeValues
        Expected value of Value Type attribute

    Raises
    ------
    AttributeError
        When a required attribute is missing
    ValueError
        When the expected and encountered value of Value Type attribute don't
        match

    """
    if not hasattr(dataset, 'ValueType'):
        raise AttributeError('Dataset is not an SR Content Item:\n{dataset}.')
    if not dataset.ValueType == value_type.value:
        raise ValueError(
            'Dataset is not an SR Content Item with value type '
            f'"{value_type.value}":\n{dataset}'
        )
    required_attrs = {
        ValueTypeValues.CODE: ['ConceptCodeSequence'],
        ValueTypeValues.COMPOSITE: ['ReferencedSOPSequence'],
        ValueTypeValues.CONTAINER: ['ContinuityOfContent'],
        ValueTypeValues.DATE: ['Date'],
        ValueTypeValues.DATETIME: ['DateTime'],
        ValueTypeValues.IMAGE: ['ReferencedSOPSequence'],
        ValueTypeValues.NUM: ['MeasuredValueSequence'],
        ValueTypeValues.PNAME: ['PersonName'],
        ValueTypeValues.SCOORD: ['GraphicType', 'GraphicData'],
        ValueTypeValues.SCOORD3D: ['GraphicType', 'GraphicData'],
        ValueTypeValues.TCOORD: ['TemporalRangeType'],
        ValueTypeValues.TIME: ['Time'],
        ValueTypeValues.TEXT: ['TextValue'],
        ValueTypeValues.UIDREF: ['UID'],
    }
    for attr in required_attrs[value_type]:
        if not hasattr(dataset, attr):
            raise AttributeError(
                'Dataset is not an SR Content Item with value type '
                f'"{value_type.value}" because it lacks required '
                f'attribute "{attr}":\n{dataset}'
            )


def _get_content_item_class(value_type: ValueTypeValues) -> type:
    python_types = {
        ValueTypeValues.CODE: CodeContentItem,
        ValueTypeValues.COMPOSITE: CompositeContentItem,
        ValueTypeValues.CONTAINER: ContainerContentItem,
        ValueTypeValues.DATE: DateContentItem,
        ValueTypeValues.DATETIME: DateTimeContentItem,
        ValueTypeValues.IMAGE: ImageContentItem,
        ValueTypeValues.NUM: NumContentItem,
        ValueTypeValues.PNAME: PnameContentItem,
        ValueTypeValues.SCOORD: ScoordContentItem,
        ValueTypeValues.SCOORD3D: Scoord3DContentItem,
        ValueTypeValues.TCOORD: TcoordContentItem,
        ValueTypeValues.TIME: TimeContentItem,
        ValueTypeValues.TEXT: TextContentItem,
        ValueTypeValues.UIDREF: UIDRefContentItem,
    }
    return python_types[value_type]
=======
from highdicom.valuerep import check_person_name
>>>>>>> 8fa057ba


class ContentItem(Dataset):

    """Abstract base class for a collection of attributes contained in the
    DICOM SR Document Content Module."""

    def __init__(
        self,
        value_type: Union[str, ValueTypeValues],
        name: Union[Code, CodedConcept],
        relationship_type: Union[str, RelationshipTypeValues, None]
    ) -> None:
        """
        Parameters
        ----------
        value_type: Union[str, highdicom.sr.ValueTypeValues]
            type of value encoded in a content item
        name: Union[highdicom.sr.CodedConcept, pydicom.sr.coding.Code]
            coded name or an enumerated item representing a coded name
        relationship_type: Union[str, highdicom.sr.RelationshipTypeValues], optional
            type of relationship with parent content item

        """  # noqa
        super(ContentItem, self).__init__()
        value_type = ValueTypeValues(value_type)
        self.ValueType = value_type.value
        if not isinstance(name, (CodedConcept, Code, )):
            raise TypeError(
                'Argument "name" must have type CodedConcept or Code.'
            )
        if isinstance(name, Code):
            name = CodedConcept(*name)
        self.ConceptNameCodeSequence = [name]
        if relationship_type is not None:
            relationship_type = RelationshipTypeValues(relationship_type)
            self.RelationshipType = relationship_type.value

    def __setattr__(self, name: str, value: Any) -> None:
        if name == 'ContentSequence':
            super(ContentItem, self).__setattr__(name, ContentSequence(value))
        else:
            super(ContentItem, self).__setattr__(name, value)

    @classmethod
    def from_dataset(cls, dataset: Dataset) -> 'ContentItem':
        """Construct instance of appropriate subtype from an existing dataset.

        Parameters
        ----------
        dataset: pydicom.dataset.Dataset
            Dataset representing an SR Content Item

        Returns
        -------
        highdicom.sr.value_types.ContentItem
            Content Item

        """
        value_type = ValueTypeValues(dataset.ValueType)
        content_item_cls = _get_content_item_class(value_type)
        return content_item_cls.from_dataset(dataset)

    @classmethod
    def _from_dataset(cls, dataset: Dataset) -> 'ContentItem':
        required_attrs = [
            'ValueType',
            'ConceptNameCodeSequence',
        ]
        for attr in required_attrs:
            if not hasattr(dataset, attr):
                raise AttributeError(
                    'Dataset is not an SR Content Item because it lacks '
                    f'required attribute "{attr}".'
                )
        item = deepcopy(dataset)
        item.__class__ = cls
        if hasattr(dataset, 'ContentSequence'):
            item.ContentSequence = ContentSequence.from_sequence(
                dataset.ContentSequence
            )
        return item

    @property
    def name(self) -> CodedConcept:
        """highdicom.sr.CodedConcept: coded name of the content item"""
        ds = self.ConceptNameCodeSequence[0]
        return CodedConcept(
            value=ds.CodeValue,
            scheme_designator=ds.CodingSchemeDesignator,
            meaning=ds.CodeMeaning
        )

    @property
    def value_type(self) -> ValueTypeValues:
        """ValueTypeValues: type of the content item
        (see `highdicom.sr.ValueTypeValues`)

        """
        return ValueTypeValues(self.ValueType)

    @property
    def relationship_type(self) -> Optional[RelationshipTypeValues]:
        """RelationshipTypeValues: type of relationship the content item has
        with its parent (see `highdicom.sr.RelationshipTypeValues`)

        """
        if hasattr(self, 'RelationshipType'):
            return RelationshipTypeValues(self.RelationshipType)
        else:
            return None


class ContentSequence(DataElementSequence):

    """Sequence of DICOM SR Content Items."""

    def __init__(
        self,
        items: Optional[Sequence] = None,
        is_root: bool = False
    ) -> None:
        self._is_root = is_root
        if items is not None:
            for i in items:
                if not isinstance(i, ContentItem):
                    raise TypeError(
                        'Items of "{}" must have type ContentItem.'.format(
                            self.__class__.__name__
                        )
                    )
                if is_root:
                    if i.relationship_type is not None:
                        raise AttributeError(
                            'Items at the root of the content tree must '
                            'have no relationship type.'
                        )
                    if not isinstance(i, ContainerContentItem):
                        raise TypeError(
                            'Items at the root of a SR content tree must be '
                            'container content sequences.'
                        )
                else:
                    if i.relationship_type is None:
                        raise AttributeError(
                            'Items to be included in a '
                            f'{self.__class__.__name__} must have an '
                            'established relationship type.'
                        )

        super(ContentSequence, self).__init__(items)

    def __setitem__(self, position: int, item: ContentItem) -> None:
        self.insert(position, item)

    def __contains__(self, item: ContentItem) -> bool:
        return any(contained_item == item for contained_item in self)

    def get_nodes(self) -> 'ContentSequence':
        """Gets content items that represent nodes in the content tree, i.e.
        target items that have a `ContentSequence` attribute.

        Returns
        -------
        highdicom.sr.ContentSequence[highdicom.sr.ContentItem]
            matched content items

        """
        return self.__class__([
            item for item in self
            if hasattr(item, 'ContentSequence')
        ])

    def append(self, item: ContentItem) -> None:
        """Appends a content item to the sequence.

        Parameters
        ----------
        item: highdicom.sr.ContentItem
            content item

        """
        if not isinstance(item, ContentItem):
            raise TypeError(
                'Items of "{}" must have type ContentItem.'.format(
                    self.__class__.__name__
                )
            )
        if self._is_root:
            if item.relationship_type is not None:
                raise AttributeError(
                    f'Items to be appended to a {self.__class__.__name__} '
                    'that is the root of the SR content tree must not have '
                    'relationship type.'
                )
        else:
            if item.relationship_type is None:
                raise AttributeError(
                    f'Items to be appended to a {self.__class__.__name__} must '
                    'have an established relationship type.'
                )
        super(ContentSequence, self).append(item)

    def extend(self, items: Sequence[ContentItem]) -> None:
        """Extends multiple content items to the sequence.

        Parameters
        ----------
        items: Sequence[highdicom.sr.ContentItem]
            content items

        """
        for i in items:
            self.append(i)

    def insert(self, position: int, item: ContentItem) -> None:
        """Inserts a content item into the sequence at a given position.

        Parameters
        ----------
        position: int
            index position
        item: highdicom.sr.ContentItem
            content item

        """
        if not isinstance(item, ContentItem):
            raise TypeError(
                'Items of "{}" must have type ContentItem.'.format(
                    self.__class__.__name__
                )
            )
        if self._is_root:
            if item.relationship_type is not None:
                raise AttributeError(
                    f'Items to be included in a {self.__class__.__name__} '
                    'that is the root of the SR content tree must not have '
                    'relationship type.'
                )
        else:
            if item.relationship_type is None:
                raise AttributeError(
                    f'Items to be inserted into to a {self.__class__.__name__} '
                    'must have an established relationship type.'
                )
        super(ContentSequence, self).insert(position, item)

<<<<<<< HEAD
    @classmethod
    def from_sequence(cls, sequence: Sequence[Dataset]) -> 'ContentSequence':
        """Construct instance from a sequence of datasets.

        Parameters
        ----------
        sequence: Sequence[pydicom.dataset.Dataset]
            Datasets representing SR Content Items

        Returns
        -------
        highdicom.sr.value_types.ContentSequence
            Content Sequence containing SR Content Items

        """
        content_items = []
        for i, dataset in enumerate(sequence, 1):
            if not isinstance(dataset, Dataset):
                raise TypeError(
                    f'Item #{i} of sequence is not an SR Content Item:\n'
                    f'{dataset}'
                )
            try:
                value_type = ValueTypeValues(dataset.ValueType)
            except TypeError:
                raise ValueError(
                    f'Item #{i} of sequence is not an SR Content Item '
                    f'because it has unknown Value Type "{dataset.ValueType}":'
                    f'\n{dataset}'
                )
            except AttributeError:
                raise AttributeError(
                    f'Item #{i} of sequence is not an SR Content Item:\n'
                    f'{dataset}'
                )
            if not hasattr(dataset, 'RelationshipType'):
                raise AttributeError(
                    'Dataset is not an SR Content Item because it lacks '
                    f'required attribute "RelationshipType":\n{dataset}'
                )
            content_item_cls = _get_content_item_class(value_type)
            content_items.append(content_item_cls.from_dataset(dataset))
        return cls(content_items)
=======
    @property
    def is_root(self) -> bool:
        """bool: whether the sequence is intended for use at the root of the
        SR content tree.

        """
        return self._is_root
>>>>>>> 8fa057ba


class CodeContentItem(ContentItem):

    """DICOM SR document content item for value type CODE."""

    def __init__(
        self,
        name: Union[Code, CodedConcept],
        value: Union[Code, CodedConcept],
        relationship_type: Union[str, RelationshipTypeValues, None] = None,
    ) -> None:
        """
        Parameters
        ----------
        name: Union[highdicom.sr.CodedConcept, pydicom.sr.coding.Code]
            concept name
        value: Union[highdicom.sr.CodedConcept, pydicom.sr.coding.Code]
            coded value or an enumerated item representing a coded value
        relationship_type: Union[highdicom.sr.RelationshipTypeValues, str]
            type of relationship with parent content item

        """  # noqa
        if relationship_type is None:
            warnings.warn(
                'A future release will require that relationship types be '
                f'provided for items of type {self.__class__.__name__}.',
                DeprecationWarning
            )
        super(CodeContentItem, self).__init__(
            ValueTypeValues.CODE, name, relationship_type
        )
        if not isinstance(value, (CodedConcept, Code, )):
            raise TypeError(
                'Argument "value" must have type CodedConcept or Code.'
            )
        if isinstance(value, Code):
            value = CodedConcept(*value)
        self.ConceptCodeSequence = [value]

    @property
    def value(self) -> CodedConcept:
        """highdicom.sr.CodedConcept: coded concept"""
        ds = self.ConceptCodeSequence[0]
        return CodedConcept(
            value=ds.CodeValue,
            scheme_designator=ds.CodingSchemeDesignator,
            meaning=ds.CodeMeaning
        )

    @classmethod
    def from_dataset(cls, dataset: Dataset) -> 'CodeContentItem':
        """Construct instance from an existing dataset.

        Parameters
        ----------
        dataset: pydicom.dataset.Dataset
            Dataset representing an SR Content Item with value type CODE

        Returns
        -------
        highdicom.sr.value_types.CodeContentItem
            Content Item

        """
        _assert_value_type(dataset, ValueTypeValues.CODE)
        return super(CodeContentItem, cls)._from_dataset(dataset)


class PnameContentItem(ContentItem):

    """DICOM SR document content item for value type PNAME."""

    def __init__(
        self,
        name: Union[Code, CodedConcept],
        value: Union[str, PersonName],
        relationship_type: Union[str, RelationshipTypeValues, None] = None
    ) -> None:
        """
        Parameters
        ----------
        name: Union[highdicom.sr.CodedConcept, pydicom.sr.coding.Code]
            concept name
        value: Union[str, pydicom.valuerep.PersonName]
            name of the person
        relationship_type: Union[highdicom.sr.RelationshipTypeValues, str]
            type of relationship with parent content item

        """  # noqa
        if relationship_type is None:
            warnings.warn(
                'A future release will require that relationship types be '
                f'provided for items of type {self.__class__.__name__}.',
                DeprecationWarning
            )
        super(PnameContentItem, self).__init__(
            ValueTypeValues.PNAME, name, relationship_type
        )
        check_person_name(value)
        self.PersonName = PersonName(value)

    @property
    def value(self) -> PersonName:
        """pydicom.valuerep.PersonName: person name"""
        return PersonName(self.PersonName)

    @classmethod
    def from_dataset(cls, dataset: Dataset) -> 'PnameContentItem':
        """Construct instance from existing dataset.

        Parameters
        ----------
        dataset: pydicom.dataset.Dataset
            Dataset representing an SR Content Item with value type PNAME

        Returns
        -------
        highdicom.sr.value_types.PnameContentItem
            Content Item

        """
        _assert_value_type(dataset, ValueTypeValues.PNAME)
        return super(PnameContentItem, cls)._from_dataset(dataset)


class TextContentItem(ContentItem):

    """DICOM SR document content item for value type TEXT."""

    def __init__(
        self,
        name: Union[Code, CodedConcept],
        value: str,
        relationship_type: Union[str, RelationshipTypeValues, None] = None
    ) -> None:
        """
        Parameters
        ----------
        name: Union[highdicom.sr.CodedConcept, pydicom.sr.coding.Code]
            concept name
        value: str
            description of the concept in free text
        relationship_type: Union[highdicom.sr.RelationshipTypeValues, str]
            type of relationship with parent content item

        """ # noqa
        if relationship_type is None:
            warnings.warn(
                'A future release will require that relationship types be '
                f'provided for items of type {self.__class__.__name__}.',
                DeprecationWarning
            )
        super(TextContentItem, self).__init__(
            ValueTypeValues.TEXT, name, relationship_type
        )
        self.TextValue = str(value)

    @property
    def value(self) -> str:
        """str: text value"""
        return self.TextValue

    @classmethod
    def from_dataset(cls, dataset: Dataset) -> 'TextContentItem':
        """Construct instance from an existing dataset.

        Parameters
        ----------
        dataset: pydicom.dataset.Dataset
            Dataset representing an SR Content Item with value type TEXT

        Returns
        -------
        highdicom.sr.value_types.TextContentItem
            Content Item

        """
        _assert_value_type(dataset, ValueTypeValues.TEXT)
        return super(TextContentItem, cls)._from_dataset(dataset)


class TimeContentItem(ContentItem):

    """DICOM SR document content item for value type TIME."""

    def __init__(
        self,
        name: Union[Code, CodedConcept],
        value: Union[str, datetime.time, TM],
        relationship_type: Union[str, RelationshipTypeValues, None] = None
    ) -> None:
        """
        Parameters
        ----------
        name: Union[highdicom.sr.CodedConcept, pydicom.sr.coding.Code]
            concept name
        value: Union[str, datetime.time, pydicom.valuerep.TM]
            time
        relationship_type: Union[highdicom.sr.RelationshipTypeValues, str]
            type of relationship with parent content item

        """  # noqa
        if relationship_type is None:
            warnings.warn(
                'A future release will require that relationship types be '
                f'provided for items of type {self.__class__.__name__}.',
                DeprecationWarning
            )
        super(TimeContentItem, self).__init__(
            ValueTypeValues.TIME, name, relationship_type
        )
        self.Time = TM(value)

    @property
    def value(self) -> datetime.time:
        """datetime.time: time"""
        allowed_formats = [
            '%H:%M:%S.%f',
            '%H:%M:%S',
            '%H:%M',
            '%H',
        ]
        for fmt in allowed_formats:
            try:
                dt = datetime.datetime.strptime(self.Time.isoformat(), fmt)
                return dt.time()
            except ValueError:
                continue
        raise ValueError(f'Could not decode time value "{self.Time}"')

    @classmethod
    def from_dataset(cls, dataset: Dataset) -> 'TimeContentItem':
        """Construct instance from an existing dataset.

        Parameters
        ----------
        dataset: pydicom.dataset.Dataset
            Dataset representing an SR Content Item with value type TIME

        Returns
        -------
        highdicom.sr.value_types.TimeContentItem
            Content Item

        """
        _assert_value_type(dataset, ValueTypeValues.TIME)
        return super(TimeContentItem, cls)._from_dataset(dataset)


class DateContentItem(ContentItem):

    """DICOM SR document content item for value type DATE."""

    def __init__(
        self,
        name: Union[Code, CodedConcept],
        value: Union[str, datetime.date, DA],
        relationship_type: Union[str, RelationshipTypeValues, None] = None
    ) -> None:
        """
        Parameters
        ----------
        name: Union[highdicom.sr.CodedConcept, pydicom.sr.coding.Code]
            concept name
        value: Union[str, datetime.date, pydicom.valuerep.DA]
            date
        relationship_type: Union[highdicom.sr.RelationshipTypeValues, str]
            type of relationship with parent content item

        """  # noqa
        if relationship_type is None:
            warnings.warn(
                'A future release will require that relationship types be '
                f'provided for items of type {self.__class__.__name__}.',
                DeprecationWarning
            )
        super(DateContentItem, self).__init__(
            ValueTypeValues.DATE, name, relationship_type
        )
        self.Date = DA(value)

    @property
    def value(self) -> datetime.date:
        """datetime.date: date"""
        fmt = '%Y-%m-%d'
        return datetime.datetime.strptime(self.Date.isoformat(), fmt).date()

    @classmethod
    def from_dataset(cls, dataset: Dataset) -> 'DateContentItem':
        """Construct instance from an existing dataset.

        Parameters
        ----------
        dataset: pydicom.dataset.Dataset
            Dataset representing an SR Content Item with value type DATE

        Returns
        -------
        highdicom.sr.value_types.DateContentItem
            Content Item

        """
        _assert_value_type(dataset, ValueTypeValues.DATE)
        return super(DateContentItem, cls)._from_dataset(dataset)


class DateTimeContentItem(ContentItem):

    """DICOM SR document content item for value type DATETIME."""

    def __init__(
        self,
        name: Union[Code, CodedConcept],
        value: Union[str, datetime.datetime, DT],
        relationship_type: Union[str, RelationshipTypeValues, None] = None
    ) -> None:
        """
        Parameters
        ----------
        name: Union[highdicom.sr.CodedConcept, pydicom.sr.coding.Code]
            concept name
        value: Union[str, datetime.datetime, pydicom.valuerep.DT]
            datetime
        relationship_type: Union[highdicom.sr.RelationshipTypeValues, str]
            type of relationship with parent content item

        """  # noqa
        if relationship_type is None:
            warnings.warn(
                'A future release will require that relationship types be '
                f'provided for items of type {self.__class__.__name__}.',
                DeprecationWarning
            )
        super(DateTimeContentItem, self).__init__(
            ValueTypeValues.DATETIME, name, relationship_type
        )
        self.DateTime = DT(value)

    @property
    def value(self) -> datetime.datetime:
        """datetime.datetime: datetime"""
        allowed_formats = [
            '%Y-%m-%dT%H:%M:%S.%f%z',
            '%Y-%m-%dT%H:%M:%S.%f',
            '%Y-%m-%dT%H:%M:%S',
            '%Y-%m-%dT%H:%M:%S%z',
            '%Y-%m-%dT%H:%M',
            '%Y-%m-%dT%H:%M%z',
            '%Y-%m-%dT%H',
            '%Y-%m-%dT%H%z',
            '%Y-%m-%d',
            '%Y-%m',
            '%Y',
        ]
        for fmt in allowed_formats:
            try:
                dt = datetime.datetime.strptime(self.DateTime.isoformat(), fmt)
                return dt
            except ValueError:
                continue
        raise ValueError(f'Could not decode datetime value "{self.DateTime}"')

    @classmethod
    def from_dataset(cls, dataset: Dataset) -> 'DateTimeContentItem':
        """Construct instance from an existing dataset.

        Parameters
        ----------
        dataset: pydicom.dataset.Dataset
            Dataset representing an SR Content Item with value type DATETIME

        Returns
        -------
        highdicom.sr.value_types.DateTimeContentItem
            Content Item

        """
        _assert_value_type(dataset, ValueTypeValues.DATETIME)
        return super(DateTimeContentItem, cls)._from_dataset(dataset)


class UIDRefContentItem(ContentItem):

    """DICOM SR document content item for value type UIDREF."""

    def __init__(
        self,
        name: Union[Code, CodedConcept],
        value: Union[str, UID],
        relationship_type: Union[str, RelationshipTypeValues, None] = None
    ) -> None:
        """
        Parameters
        ----------
        name: Union[highdicom.sr.CodedConcept, pydicom.sr.coding.Code]
            concept name
        value: Union[highdicom.UID, str]
            unique identifier
        relationship_type: Union[highdicom.sr.RelationshipTypeValues, str]
            type of relationship with parent content item

        """  # noqa
        if relationship_type is None:
            warnings.warn(
                'A future release will require that relationship types be '
                f'provided for items of type {self.__class__.__name__}.',
                DeprecationWarning
            )
        super(UIDRefContentItem, self).__init__(
            ValueTypeValues.UIDREF, name, relationship_type
        )
        self.UID = value

    @property
    def value(self) -> UID:
        """highdicom.UID: UID"""
        return UID(self.UID)

    @classmethod
    def from_dataset(cls, dataset: Dataset) -> 'UIDRefContentItem':
        """Construct instance from an existing dataset.

        Parameters
        ----------
        dataset: pydicom.dataset.Dataset
            Dataset representing an SR Content Item with value type UIDREF

        Returns
        -------
        highdicom.sr.value_types.UIDRefContentItem
            Content Item

        """
        _assert_value_type(dataset, ValueTypeValues.UIDREF)
        return super(UIDRefContentItem, cls)._from_dataset(dataset)


class NumContentItem(ContentItem):

    """DICOM SR document content item for value type NUM."""

    def __init__(
        self,
        name: Union[Code, CodedConcept],
        value: Union[int, float],
        unit: Union[Code, CodedConcept],
        qualifier: Optional[Union[Code, CodedConcept]] = None,
        relationship_type: Union[str, RelationshipTypeValues, None] = None,
    ) -> None:
        """
        Parameters
        ----------
        name: Union[highdicom.sr.CodedConcept, pydicom.sr.coding.Code]
            concept name
        value: Union[int, float]
            numeric value
        unit: Union[highdicom.sr.CodedConcept, pydicom.sr.coding.Code]
            coded units of measurement (see `CID 7181 <http://dicom.nema.org/medical/dicom/current/output/chtml/part16/sect_CID_7181.html>`_
            "Abstract Multi-dimensional Image Model Component Units")
        qualifier: Union[highdicom.sr.CodedConcept, pydicom.sr.coding.Code], optional
            qualification of numeric value or as an alternative to
            numeric value, e.g., reason for absence of numeric value
            (see `CID 42 <http://dicom.nema.org/medical/dicom/current/output/chtml/part16/sect_CID_42.html>`_
            "Numeric Value Qualifier" for options)
        relationship_type: Union[highdicom.sr.RelationshipTypeValues, str]
            type of relationship with parent content item

        """ # noqa
        if relationship_type is None:
            warnings.warn(
                'A future release will require that relationship types be '
                f'provided for items of type {self.__class__.__name__}.',
                DeprecationWarning
            )
        super(NumContentItem, self).__init__(
            ValueTypeValues.NUM, name, relationship_type
        )
        self.MeasuredValueSequence: List[Dataset] = []
        measured_value_sequence_item = Dataset()
        if not isinstance(value, (int, float, )):
            raise TypeError(
                'Argument "value" must have type "int" or "float".'
            )
        measured_value_sequence_item.NumericValue = value
        if isinstance(value, float):
            measured_value_sequence_item.FloatingPointValue = value
        if not isinstance(unit, (CodedConcept, Code, )):
            raise TypeError(
                'Argument "unit" must have type CodedConcept or Code.'
            )
        if isinstance(unit, Code):
            unit = CodedConcept(*unit)
        measured_value_sequence_item.MeasurementUnitsCodeSequence = [unit]
        self.MeasuredValueSequence.append(measured_value_sequence_item)
        if qualifier is not None:
            if not isinstance(qualifier, (CodedConcept, Code, )):
                raise TypeError(
                    'Argument "qualifier" must have type "CodedConcept" or '
                    '"Code".'
                )
            if isinstance(qualifier, Code):
                qualifier = CodedConcept(*qualifier)
            self.NumericValueQualifierCodeSequence = [qualifier]

    @property
    def value(self) -> Union[int, float]:
        """Union[int, float]: measured value"""
        item = self.MeasuredValueSequence[0]
        try:
            return float(item.FloatingPointValue)
        except AttributeError:
            return float(item.NumericValue)

    @property
    def unit(self) -> CodedConcept:
        """highdicom.sr.coding.CodedConcept: unit"""
        item = self.MeasuredValueSequence[0]
        return item.MeasurementUnitsCodeSequence[0]

    @property
    def qualifier(self) -> Union[CodedConcept, None]:
        """Union[highdicom.sr.coding.CodedConcept, None]: qualifier"""
        try:
            return self.NumericValueQualifierCodeSequence[0]
        except AttributeError:
            return None

    @classmethod
    def from_dataset(cls, dataset: Dataset) -> 'NumContentItem':
        """Construct instance from an existing dataset.

        Parameters
        ----------
        dataset: pydicom.dataset.Dataset
            Dataset representing an SR Content Item with value type NUM

        Returns
        -------
        highdicom.sr.NumContentItem
            Content Item

        """
        _assert_value_type(dataset, ValueTypeValues.NUM)
        instance = super(NumContentItem, cls)._from_dataset(dataset)
        unit_item = (
            instance
            .MeasuredValueSequence[0]
            .MeasurementUnitsCodeSequence[0]
        )
        unit_item = CodedConcept.from_dataset(unit_item)
        if hasattr(instance, 'NumericValueQualifierCodeSequence'):
            qualifier_item = instance.NumericValueQualifierCodeSequence[0]
            qualifier_item = CodedConcept.from_dataset(qualifier_item)
        return instance


class ContainerContentItem(ContentItem):

    """DICOM SR document content item for value type CONTAINER."""

    def __init__(
        self,
        name: Union[Code, CodedConcept],
        is_content_continuous: bool = True,
        template_id: Optional[str] = None,
        relationship_type: Union[str, RelationshipTypeValues, None] = None
    ) -> None:
        """
        Parameters
        ----------
        name: Union[highdicom.sr.CodedConcept, pydicom.sr.coding.Code]
            concept name
        is_content_continous: bool, optional
            whether contained content items are logically linked in a
            continuous manner or separate items (default: ``True``)
        template_id: str, optional
            SR template identifier
        relationship_type: Union[highdicom.sr.RelationshipTypeValues, str, None], optional
            type of relationship with parent content item. 

        """  # noqa E501
        super(ContainerContentItem, self).__init__(
            ValueTypeValues.CONTAINER, name, relationship_type
        )
        if is_content_continuous:
            self.ContinuityOfContent = 'CONTINUOUS'
        else:
            self.ContinuityOfContent = 'SEPARATE'
        if template_id is not None:
            item = Dataset()
            item.MappingResource = 'DCMR'
            item.TemplateIdentifier = str(template_id)
            self.ContentTemplateSequence = [item]

    @property
    def template_id(self) -> Union[str, None]:
        """Union[str, None]: template identifier"""
        try:
            item = self.ContentTemplateSequence[0]
            return item.TemplateIdentifier
        except (AttributeError, IndexError):
            return None

    @classmethod
    def from_dataset(cls, dataset: Dataset) -> 'ContainerContentItem':
        """Construct instance from an existing dataset.

        Parameters
        ----------
        dataset: pydicom.dataset.Dataset
            Dataset representing an SR Content Item with value type CONTAINER

        Returns
        -------
        highdicom.sr.ContainerContentItem
            Content Item

        """
        _assert_value_type(dataset, ValueTypeValues.CONTAINER)
        return super(ContainerContentItem, cls)._from_dataset(dataset)


class CompositeContentItem(ContentItem):

    """DICOM SR document content item for value type COMPOSITE."""

    def __init__(
        self,
        name: Union[Code, CodedConcept],
        referenced_sop_class_uid: Union[str, UID],
        referenced_sop_instance_uid: Union[str, UID],
        relationship_type: Union[str, RelationshipTypeValues, None] = None
    ):
        """
        Parameters
        ----------
        name: Union[highdicom.sr.CodedConcept, pydicom.sr.coding.Code]
            concept name
        referenced_sop_class_uid: Union[highdicom.UID, str]
            SOP Class UID of the referenced object
        referenced_sop_instance_uid: Union[highdicom.UID, str]
            SOP Instance UID of the referenced object
        relationship_type: Union[highdicom.sr.RelationshipTypeValues, str]
            type of relationship with parent content item

        """  # noqa
        if relationship_type is None:
            warnings.warn(
                'A future release will require that relationship types be '
                f'provided for items of type {self.__class__.__name__}.',
                DeprecationWarning
            )
        super(CompositeContentItem, self).__init__(
            ValueTypeValues.COMPOSITE, name, relationship_type
        )
        item = Dataset()
        item.ReferencedSOPClassUID = str(referenced_sop_class_uid)
        item.ReferencedSOPInstanceUID = str(referenced_sop_instance_uid)
        self.ReferencedSOPSequence = [item]

    @property
    def value(self) -> Tuple[UID, UID]:
        """Tuple[highdicom.UID, highdicom.UID]:
            referenced SOP Class UID and SOP Instance UID
        """
        item = self.ReferencedSOPSequence[0]
        return (
            UID(item.ReferencedSOPClassUID),
            UID(item.ReferencedSOPInstanceUID),
        )

    @classmethod
    def from_dataset(cls, dataset: Dataset) -> 'CompositeContentItem':
        """Construct instance from an existing dataset.

        Parameters
        ----------
        dataset: pydicom.dataset.Dataset
            Dataset representing an SR Content Item with value type COMPOSITE

        Returns
        -------
        highdicom.sr.CompositeContentItem
            Content Item

        """
        _assert_value_type(dataset, ValueTypeValues.COMPOSITE)
        return super(CompositeContentItem, cls)._from_dataset(dataset)


class ImageContentItem(ContentItem):

    """DICOM SR document content item for value type IMAGE."""

    def __init__(
        self,
        name: Union[Code, CodedConcept],
        referenced_sop_class_uid: Union[str, UID],
        referenced_sop_instance_uid: Union[str, UID],
        referenced_frame_numbers: Optional[
            Union[int, Sequence[int]]
        ] = None,
        referenced_segment_numbers: Optional[
            Union[int, Sequence[int]]
        ] = None,
        relationship_type: Union[str, RelationshipTypeValues, None] = None,
    ) -> None:
        """
        Parameters
        ----------
        name: Union[highdicom.sr.CodedConcept, pydicom.sr.coding.Code]
            concept name
        referenced_sop_class_uid: Union[highdicom.UID, str]
            SOP Class UID of the referenced image object
        referenced_sop_instance_uid: Union[highdicom.UID, str]
            SOP Instance UID of the referenced image object
        referenced_frame_numbers: Union[int, Sequence[int]], optional
            number of frame(s) to which the reference applies in case of a
            multi-frame image
        referenced_segment_numbers: Union[int, Sequence[int]], optional
            number of segment(s) to which the refernce applies in case of a
            segmentation image
        relationship_type: Union[highdicom.sr.RelationshipTypeValues, str]
            type of relationship with parent content item

        """  # noqa
        if relationship_type is None:
            warnings.warn(
                'A future release will require that relationship types be '
                f'provided for items of type {self.__class__.__name__}.',
                DeprecationWarning
            )
        super(ImageContentItem, self).__init__(
            ValueTypeValues.IMAGE, name, relationship_type
        )
        item = Dataset()
        item.ReferencedSOPClassUID = str(referenced_sop_class_uid)
        item.ReferencedSOPInstanceUID = str(referenced_sop_instance_uid)
        if referenced_frame_numbers is not None:
            item.ReferencedFrameNumber = referenced_frame_numbers
        if referenced_segment_numbers is not None:
            item.ReferencedSegmentNumber = referenced_segment_numbers
        self.ReferencedSOPSequence = [item]

    @property
    def value(self) -> Tuple[UID, UID]:
        """Tuple[highdicom.UID, highdicom.UID]:
            referenced SOP Class UID and SOP Instance UID
        """
        item = self.ReferencedSOPSequence[0]
        return (
            UID(item.ReferencedSOPClassUID),
            UID(item.ReferencedSOPInstanceUID),
        )

    @classmethod
    def from_dataset(cls, dataset: Dataset) -> 'ImageContentItem':
        """Construct instance from an existing dataset.

        Parameters
        ----------
        dataset: pydicom.dataset.Dataset
            Dataset representing an SR Content Item with value type IMAGE

        Returns
        -------
        highdicom.sr.ImageContentItem
            Content Item

        """
        _assert_value_type(dataset, ValueTypeValues.IMAGE)
        return super(ImageContentItem, cls)._from_dataset(dataset)


class ScoordContentItem(ContentItem):

    """DICOM SR document content item for value type SCOORD.

    Note
    ----
    Spatial coordinates are defined in image space and have pixel units.

    """

    def __init__(
        self,
        name: Union[Code, CodedConcept],
        graphic_type: Union[str, GraphicTypeValues],
        graphic_data: np.ndarray,
        pixel_origin_interpretation: Union[
            str,
            PixelOriginInterpretationValues
        ] = None,
        fiducial_uid: Optional[Union[str, UID]] = None,
        relationship_type: Union[str, RelationshipTypeValues, None] = None
    ) -> None:
        """
        Parameters
        ----------
        name: Union[highdicom.sr.CodedConcept, pydicom.sr.coding.Code]
            concept name
        graphic_type: Union[highdicom.sr.GraphicTypeValues, str]
            name of the graphic type
        graphic_data: numpy.ndarray[numpy.int]
            array of ordered spatial coordinates, where each row of the array
            represents a (column, row) coordinate pair
        pixel_origin_interpretation: Union[highdicom.sr.PixelOriginInterpretationValues, str, None], optional
            whether pixel coordinates specified by `graphic_data` are defined
            relative to the total pixel matrix
            (``highdicom.sr.PixelOriginInterpretationValues.VOLUME``) or
            relative to an individual frame
            (``highdicom.sr.PixelOriginInterpretationValues.FRAME``)
        fiducial_uid: Union[highdicom.UID, str, None], optional
            unique identifier for the content item
<<<<<<< HEAD
        relationship_type: Union[highdicom.sr.RelationshipTypeValues, str, None], optional
=======
        relationship_type: Union[highdicom.sr.RelationshipTypeValues, str]
>>>>>>> 8fa057ba
            type of relationship with parent content item

        """  # noqa
        if relationship_type is None:
            warnings.warn(
                'A future release will require that relationship types be '
                f'provided for items of type {self.__class__.__name__}.',
                DeprecationWarning
            )
        super(ScoordContentItem, self).__init__(
            ValueTypeValues.SCOORD, name, relationship_type
        )
        graphic_type = GraphicTypeValues(graphic_type)
        self.GraphicType = graphic_type.value

        if graphic_type == GraphicTypeValues.POINT:
            if graphic_data.shape[0] != 1 or not graphic_data.shape[1] == 2:
                raise ValueError(
                    'Graphic data of a scoord of graphic type "POINT" '
                    'must be a single (column, row) pair in two-dimensional '
                    'image coordinate space.'
                )
        elif graphic_type == GraphicTypeValues.CIRCLE:
            if graphic_data.shape[0] != 2 or not graphic_data.shape[1] == 2:
                raise ValueError(
                    'Graphic data of a scoord of graphic type "CIRCLE" '
                    'must be two (column, row) pairs in two-dimensional '
                    'image coordinate space.'
                )
        elif graphic_type == GraphicTypeValues.ELLIPSE:
            if graphic_data.shape[0] != 4 or not graphic_data.shape[1] == 2:
                raise ValueError(
                    'Graphic data of a scoord of graphic type "ELLIPSE" '
                    'must be four (column, row) pairs in two-dimensional '
                    'image coordinate space.'
                )
        elif graphic_type == GraphicTypeValues.ELLIPSOID:
            if graphic_data.shape[0] != 6 or not graphic_data.shape[1] == 2:
                raise ValueError(
                    'Graphic data of a scoord of graphic type "ELLIPSOID" '
                    'must be six (column, row) pairs in two-dimensional '
                    'image coordinate space.'
                )
        else:
            if not graphic_data.shape[0] > 1 or not graphic_data.shape[1] == 2:
                raise ValueError(
                    'Graphic data of a scoord must be multiple '
                    '(column, row) pairs in two-dimensional image '
                    'coordinate space.'
                )
        # Flatten list of coordinate pairs
        self.GraphicData = graphic_data.flatten().tolist()
        if pixel_origin_interpretation is not None:
            pixel_origin_interpretation = PixelOriginInterpretationValues(
                pixel_origin_interpretation
            )
            self.PixelOriginInterpretation = pixel_origin_interpretation.value
        if fiducial_uid is not None:
            self.FiducialUID = fiducial_uid

    @property
    def value(self) -> np.ndarray:
        """numpy.ndarray: n x 2 array of 2D spatial coordinates"""
        return np.array(self.GraphicData).reshape(-1, 2)

    @property
    def graphic_type(self) -> GraphicTypeValues:
        """GraphicTypeValues: graphic type"""
        return GraphicTypeValues(self.GraphicType)

    @classmethod
    def from_dataset(cls, dataset: Dataset) -> 'ScoordContentItem':
        """Construct instance from an existing dataset.

        Parameters
        ----------
        dataset: pydicom.dataset.Dataset
            Dataset representing an SR Content Item with value type SCOORD

        Returns
        -------
        highdicom.sr.ScoordContentItem
            Content Item

        """
        _assert_value_type(dataset, ValueTypeValues.SCOORD)
        return super(ScoordContentItem, cls)._from_dataset(dataset)


class Scoord3DContentItem(ContentItem):

    """DICOM SR document content item for value type SCOORD3D.

    Note
    ----
    Spatial coordinates are defined in the patient or specimen-based coordinate
    system and have milimeter unit.

    """

    def __init__(
        self,
        name: Union[Code, CodedConcept],
        graphic_type: Union[GraphicTypeValues3D, str],
        graphic_data: np.ndarray,
        frame_of_reference_uid: Union[str, UID],
        fiducial_uid: Optional[Union[str, UID]] = None,
        relationship_type: Union[str, RelationshipTypeValues, None] = None
    ) -> None:
        """
        Parameters
        ----------
        name: Union[highdicom.sr.CodedConcept, pydicom.sr.coding.Code]
            concept name
        graphic_type: Union[highdicom.sr.GraphicTypeValues3D, str]
            name of the graphic type
        graphic_data: numpy.ndarray[numpy.float]
            array of spatial coordinates, where each row of the array
            represents a (x, y, z) coordinate triplet
        frame_of_reference_uid: Union[highdicom.UID, str]
            unique identifier of the frame of reference within which the
            coordinates are defined
        fiducial_uid: str, optional
            unique identifier for the content item
        relationship_type: Union[highdicom.sr.RelationshipTypeValues, str]
            type of relationship with parent content item

        """  # noqa
        if relationship_type is None:
            warnings.warn(
                'A future release will require that relationship types be '
                f'provided for items of type {self.__class__.__name__}.',
                DeprecationWarning
            )
        super(Scoord3DContentItem, self).__init__(
            ValueTypeValues.SCOORD3D, name, relationship_type
        )
        graphic_type = GraphicTypeValues3D(graphic_type)
        self.GraphicType = graphic_type.value

        if graphic_type == GraphicTypeValues3D.POINT:
            if graphic_data.shape[0] != 1 or not graphic_data.shape[1] == 3:
                raise ValueError(
                    'Graphic data of a scoord 3D of graphic type "POINT" '
                    'must be a single point in three-dimensional patient or '
                    'slide coordinate space in form of a (x, y, z) triplet.'
                )
        elif graphic_type == GraphicTypeValues3D.ELLIPSE:
            if graphic_data.shape[0] != 4 or not graphic_data.shape[1] == 3:
                raise ValueError(
                    'Graphic data of a 3D scoord of graphic type "ELLIPSE" '
                    'must be four (x, y, z) triplets in three-dimensional '
                    'patient or slide coordinate space.'
                )
        elif graphic_type == GraphicTypeValues3D.ELLIPSOID:
            if graphic_data.shape[0] != 6 or not graphic_data.shape[1] == 3:
                raise ValueError(
                    'Graphic data of a 3D scoord of graphic type '
                    '"ELLIPSOID" must be six (x, y, z) triplets in '
                    'three-dimensional patient or slide coordinate space.'
                )
        else:
            if not graphic_data.shape[0] > 1 or not graphic_data.shape[1] == 3:
                raise ValueError(
                    'Graphic data of a 3D scoord must be multiple '
                    '(x, y, z) triplets in three-dimensional patient or '
                    'slide coordinate space.'
                )
        # Flatten list of coordinate triplets
        self.GraphicData = graphic_data.flatten().tolist()
        self.ReferencedFrameOfReferenceUID = frame_of_reference_uid
        if fiducial_uid is not None:
            self.FiducialUID = fiducial_uid

    @property
    def value(self) -> np.ndarray:
        """numpy.ndarray: n x 3 array of 3D spatial coordinates"""
        return np.array(self.GraphicData).reshape(-1, 3)

    @property
    def graphic_type(self) -> GraphicTypeValues3D:
        """GraphicTypeValues3D: graphic type"""
        return GraphicTypeValues3D(self.GraphicType)

    @classmethod
    def from_dataset(cls, dataset: Dataset) -> 'Scoord3DContentItem':
        """Construct instance from an existing dataset.

        Parameters
        ----------
        dataset: pydicom.dataset.Dataset
            Dataset representing an SR Content Item with value type SCOORD3D

        Returns
        -------
        highdicom.sr.Scoord3DContentItem
            Content Item

        """
        _assert_value_type(dataset, ValueTypeValues.SCOORD3D)
        return super(Scoord3DContentItem, cls)._from_dataset(dataset)


class TcoordContentItem(ContentItem):

    """DICOM SR document content item for value type TCOORD."""

    def __init__(
        self,
        name: Union[Code, CodedConcept],
        temporal_range_type: Union[str, TemporalRangeTypeValues],
        referenced_sample_positions: Optional[Sequence[int]] = None,
        referenced_time_offsets: Optional[Sequence[float]] = None,
        referenced_date_time: Optional[Sequence[datetime.datetime]] = None,
        relationship_type: Union[str, RelationshipTypeValues, None] = None
    ) -> None:
        """
        Parameters
        ----------
        name: Union[highdicom.sr.CodedConcept, pydicom.sr.coding.Code]
            concept name
        temporal_range_type: Union[highdicom.sr.TemporalRangeTypeValues, str]
            name of the temporal range type
        referenced_sample_positions: Sequence[int], optional
            one-based relative sample position of acquired time points
            within the time series
        referenced_time_offsets: Sequence[float], optional
            seconds after start of the acquisition of the time series
        referenced_date_time: Sequence[datetime.datetime], optional
            absolute time points
        relationship_type: Union[highdicom.sr.RelationshipTypeValues, str]
            type of relationship with parent content item

        """  # noqa
        if relationship_type is None:
            warnings.warn(
                'A future release will require that relationship types be '
                f'provided for items of type {self.__class__.__name__}.',
                DeprecationWarning
            )
        super(TcoordContentItem, self).__init__(
            ValueTypeValues.TCOORD, name, relationship_type
        )
        temporal_range_type = TemporalRangeTypeValues(temporal_range_type)
        self.TemporalRangeType = temporal_range_type.value
        if referenced_sample_positions is not None:
            self.ReferencedSamplePositions = [
                int(v) for v in referenced_sample_positions
            ]
        elif referenced_time_offsets is not None:
            self.ReferencedTimeOffsets = [
                float(v) for v in referenced_time_offsets
            ]
        elif referenced_date_time is not None:
            self.ReferencedDateTime = [
                DT(v) for v in referenced_date_time
            ]
        else:
            raise ValueError(
                'One of the following arguments is required: "{}"'.format(
                    '", "'.join([
                        'referenced_sample_positions',
                        'referenced_time_offsets',
                        'referenced_date_time'
                    ])
                )
            )

    @property
    def value(self) -> Union[List[int], List[float], List[datetime.datetime]]:
        """Union[List[int], List[float], List[datetime.datetime]]: time points
        """
        try:
            return self.ReferencedSamplePositions
        except AttributeError:
            try:
                return self.ReferencedTimeOffsets
            except AttributeError:
                return self.ReferencedDateTime

    @classmethod
    def from_dataset(cls, dataset: Dataset) -> 'TcoordContentItem':
        """Construct instance from an existing dataset.

        Parameters
        ----------
        dataset: pydicom.dataset.Dataset
            Dataset representing an SR Content Item with value type TCOORD

        Returns
        -------
        highdicom.sr.TcoordContentItem
            Content Item

        """
        _assert_value_type(dataset, ValueTypeValues.TCOORD)
        return super(TcoordContentItem, cls)._from_dataset(dataset)<|MERGE_RESOLUTION|>--- conflicted
+++ resolved
@@ -1,12 +1,9 @@
 """DICOM structured reporting content item value types."""
 import datetime
-<<<<<<< HEAD
 from copy import deepcopy
 from typing import Any, List, Optional, Sequence, Tuple, Union
-=======
 from typing import Any, List, Optional, Sequence, Union
 import warnings
->>>>>>> 8fa057ba
 
 import numpy as np
 from pydicom.dataset import Dataset
@@ -23,8 +20,8 @@
     TemporalRangeTypeValues,
     ValueTypeValues,
 )
-<<<<<<< HEAD
 from highdicom.uid import UID
+from highdicom.valuerep import check_person_name
 
 
 def _assert_value_type(
@@ -99,9 +96,6 @@
         ValueTypeValues.UIDREF: UIDRefContentItem,
     }
     return python_types[value_type]
-=======
-from highdicom.valuerep import check_person_name
->>>>>>> 8fa057ba
 
 
 class ContentItem(Dataset):
@@ -349,7 +343,6 @@
                 )
         super(ContentSequence, self).insert(position, item)
 
-<<<<<<< HEAD
     @classmethod
     def from_sequence(cls, sequence: Sequence[Dataset]) -> 'ContentSequence':
         """Construct instance from a sequence of datasets.
@@ -393,7 +386,7 @@
             content_item_cls = _get_content_item_class(value_type)
             content_items.append(content_item_cls.from_dataset(dataset))
         return cls(content_items)
-=======
+
     @property
     def is_root(self) -> bool:
         """bool: whether the sequence is intended for use at the root of the
@@ -401,7 +394,6 @@
 
         """
         return self._is_root
->>>>>>> 8fa057ba
 
 
 class CodeContentItem(ContentItem):
@@ -1217,11 +1209,7 @@
             (``highdicom.sr.PixelOriginInterpretationValues.FRAME``)
         fiducial_uid: Union[highdicom.UID, str, None], optional
             unique identifier for the content item
-<<<<<<< HEAD
-        relationship_type: Union[highdicom.sr.RelationshipTypeValues, str, None], optional
-=======
         relationship_type: Union[highdicom.sr.RelationshipTypeValues, str]
->>>>>>> 8fa057ba
             type of relationship with parent content item
 
         """  # noqa
