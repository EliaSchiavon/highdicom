--- conflicted
+++ resolved
@@ -28,7 +28,6 @@
     TextContentItem,
 )
 from highdicom.uid import UID
-<<<<<<< HEAD
 from highdicom.valuerep import (
     _check_long_string,
     _check_long_text,
@@ -38,9 +37,6 @@
     check_required_attributes,
     does_iod_have_pixel_data
 )
-=======
-from highdicom._module_utils import check_required_attributes
->>>>>>> 4e04b89e
 
 
 class AlgorithmIdentificationSequence(DataElementSequence):
@@ -1337,7 +1333,66 @@
                         'must have type Code or CodedConcept.'
                     )
 
-<<<<<<< HEAD
+    @property
+    def specimen_id(self) -> str:
+        """str: Specimen identifier"""
+        return str(self.SpecimenIdentifier)
+
+    @property
+    def specimen_uid(self) -> UID:
+        """highdicom.UID: Unique specimen identifier"""
+        return UID(self.SpecimenUID)
+
+    @property
+    def specimen_preparation_steps(self) -> List[SpecimenPreparationStep]:
+        """highdicom.SpecimenPreparationStep: Specimen preparation steps"""
+        return list(self.SpecimenPreparationSequence)
+
+    @classmethod
+    def from_dataset(cls, dataset: Dataset) -> 'SpecimenDescription':
+        """Construct object from an existing dataset.
+
+        Parameters
+        ----------
+        dataset: pydicom.dataset.Dataset
+            Dataset representing an item of Specimen Description Sequence
+
+        Returns
+        -------
+        highdicom.SpecimenDescription
+            Constructed object
+
+        """
+        if not isinstance(dataset, Dataset):
+            raise TypeError(
+                'Dataset must be of type pydicom.dataset.Dataset.'
+            )
+        check_required_attributes(
+            dataset,
+            module='specimen',
+            base_path=['SpecimenDescriptionSequence'],
+            check_optional_sequences=True
+        )
+        desc = deepcopy(dataset)
+        desc.__class__ = cls
+
+        # Convert sub sequences to highdicom types
+        desc.SpecimenPreparationSequence = [
+            SpecimenPreparationStep.from_dataset(step)
+            for step in desc.SpecimenPreparationSequence
+        ]
+        if hasattr(desc, 'PrimaryAnatomicStructureSequence'):
+            desc.PrimaryAnatomicStructureSequence = [
+                CodedConcept.from_dataset(ds)
+                for ds in desc.PrimaryAnatomicStructureSequence
+            ]
+        if hasattr(desc, 'SpecimenTypeCodeSequence'):
+            desc.SpecimenTypeCodeSequence = [
+                CodedConcept.from_dataset(ds)
+                for ds in desc.SpecimenTypeCodeSequence
+            ]
+
+        return desc
 
 class ReferencedImageSequence(DataElementSequence):
 
@@ -2432,66 +2487,4 @@
             Lookup table for the blue output color channel
 
         """
-        return self._color_luts['Blue']
-=======
-    @property
-    def specimen_id(self) -> str:
-        """str: Specimen identifier"""
-        return str(self.SpecimenIdentifier)
-
-    @property
-    def specimen_uid(self) -> UID:
-        """highdicom.UID: Unique specimen identifier"""
-        return UID(self.SpecimenUID)
-
-    @property
-    def specimen_preparation_steps(self) -> List[SpecimenPreparationStep]:
-        """highdicom.SpecimenPreparationStep: Specimen preparation steps"""
-        return list(self.SpecimenPreparationSequence)
-
-    @classmethod
-    def from_dataset(cls, dataset: Dataset) -> 'SpecimenDescription':
-        """Construct object from an existing dataset.
-
-        Parameters
-        ----------
-        dataset: pydicom.dataset.Dataset
-            Dataset representing an item of Specimen Description Sequence
-
-        Returns
-        -------
-        highdicom.SpecimenDescription
-            Constructed object
-
-        """
-        if not isinstance(dataset, Dataset):
-            raise TypeError(
-                'Dataset must be of type pydicom.dataset.Dataset.'
-            )
-        check_required_attributes(
-            dataset,
-            module='specimen',
-            base_path=['SpecimenDescriptionSequence'],
-            check_optional_sequences=True
-        )
-        desc = deepcopy(dataset)
-        desc.__class__ = cls
-
-        # Convert sub sequences to highdicom types
-        desc.SpecimenPreparationSequence = [
-            SpecimenPreparationStep.from_dataset(step)
-            for step in desc.SpecimenPreparationSequence
-        ]
-        if hasattr(desc, 'PrimaryAnatomicStructureSequence'):
-            desc.PrimaryAnatomicStructureSequence = [
-                CodedConcept.from_dataset(ds)
-                for ds in desc.PrimaryAnatomicStructureSequence
-            ]
-        if hasattr(desc, 'SpecimenTypeCodeSequence'):
-            desc.SpecimenTypeCodeSequence = [
-                CodedConcept.from_dataset(ds)
-                for ds in desc.SpecimenTypeCodeSequence
-            ]
-
-        return desc
->>>>>>> 4e04b89e
+        return self._color_luts['Blue']